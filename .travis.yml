sudo: required

language: perl

perl:
  - "5.16"
  - "5.22"

addons:
  postgresql: "9.3"

env:
  global:
    - PGVERSION="9.3"
<<<<<<< HEAD
    - JANSSON_VERSION="2.7"
    - BATON_VERSION="1.0.0"
    - SAMTOOLS_VERSION="1.3.1"
    - HTSLIB_VERSION="1.3.2"
=======
    - JANSSON_VERSION="2.9"
    - BATON_VERSION="1.0.0"
    - SAMTOOLS_VERSION="1.4.1"
    - HTSLIB_VERSION="1.4.1"
>>>>>>> c1f2cc48
    - DISPOSABLE_IRODS_VERSION="1.2"
    - RENCI_FTP_URL=ftp://ftp.renci.org
    - WTSI_NPG_GITHUB_URL=https://github.com/wtsi-npg

  matrix:
    # - IRODS_VERSION=3.3.1 IRODS_RIP_DIR=/usr/local/irods # temporarily disable due to iRODS 3 client bug?
    - IRODS_VERSION=4.1.10 PG_PLUGIN_VERSION=1.10 PLATFORM=ubuntu12

before_install:
  # workaround for iRODS buffer overflow
  # see https://github.com/travis-ci/travis-ci/issues/5227
  - sudo hostname "$(hostname | cut -c1-63)"
  - sed -e "s/^\\(127\\.0\\.0\\.1.*\\)/\\1 $(hostname | cut -c1-63)/" /etc/hosts > /tmp/hosts
  - sudo mv /tmp/hosts /etc/hosts
  - ./scripts/travis_before_install.sh

install:
  - ./scripts/travis_install.sh

script:
  - export PATH=$IRODS_RIP_DIR/iRODS/clients/icommands/bin:$PATH
  - ienv
  - ils
  - ./scripts/travis_script.sh<|MERGE_RESOLUTION|>--- conflicted
+++ resolved
@@ -12,17 +12,10 @@
 env:
   global:
     - PGVERSION="9.3"
-<<<<<<< HEAD
-    - JANSSON_VERSION="2.7"
-    - BATON_VERSION="1.0.0"
-    - SAMTOOLS_VERSION="1.3.1"
-    - HTSLIB_VERSION="1.3.2"
-=======
     - JANSSON_VERSION="2.9"
     - BATON_VERSION="1.0.0"
     - SAMTOOLS_VERSION="1.4.1"
     - HTSLIB_VERSION="1.4.1"
->>>>>>> c1f2cc48
     - DISPOSABLE_IRODS_VERSION="1.2"
     - RENCI_FTP_URL=ftp://ftp.renci.org
     - WTSI_NPG_GITHUB_URL=https://github.com/wtsi-npg
