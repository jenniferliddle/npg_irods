package WTSI::NPG::HTS::Publisher;

use namespace::autoclean;
use Data::Dump qw[pp];
use DateTime;
use English qw[-no_match_vars];
use File::Spec::Functions qw[catdir catfile splitdir splitpath];
use File::stat;
use List::AllUtils qw[any];
use Moose;
use Try::Tiny;

use WTSI::NPG::iRODS::Collection;
use WTSI::NPG::iRODS::DataObject;
use WTSI::NPG::iRODS;

our $VERSION = '';

with qw[
         WTSI::DNAP::Utilities::Loggable
         WTSI::NPG::Accountable
         WTSI::NPG::HTS::AVUCollator
         WTSI::NPG::HTS::Annotator
       ];

has 'irods' =>
  (is            => 'ro',
   isa           => 'WTSI::NPG::iRODS',
   required      => 1,
   default       => sub { return WTSI::NPG::iRODS->new },
   documentation => 'The iRODS connection handle');

has 'checksum_cache_threshold' =>
  (is            => 'ro',
   isa           => 'Int',
   required      => 1,
   default       => 2048,
   documentation => 'The size above which file checksums will be cached');

has 'require_checksum_cache' =>
  (is            => 'ro',
   isa           => 'ArrayRef[Str]',
   required      => 1,
   default       => sub { return [qw[bam cram]] },
   documentation => 'A list of file suffixes for which MD5 cache files ' .
                    'must be provided and will not be created on the fly');

has 'checksum_cache_time_delta' =>
  (is            => 'rw',
   isa           => 'Int',
   required      => 1,
   default       => 60,
   documentation => 'Time delta in seconds for checksum cache files to be ' .
                    'considered stale. If a data file is newer than its '   .
                    'cache by more than this number of seconds, the cache ' .
                    'is stale');

=head2 publish

  Arg [1]    : Path to local file for directory, Str.
  Arg [2]    : Path to destination in iRODS, Str.
  Arg [3]    : Custom metadata AVUs to add, ArrayRef[HashRef].
  Arg [4]    : Timestamp to use in metadata, DateTime. Optional, defaults
               to current time.

  Example    : my $path = $pub->publish('./local/file.txt',
                                        '/zone/path/file.txt',
                                        [{attribute => 'x',
                                          value     => 'y'}])
  Description: Publish a local file or directory to iRODS, detecting which
               has been passed as an argument and then delegating to
               'publish_file' or 'publish_directory' as appropriate.
  Returntype : Str

=cut

sub publish {
  my ($self, $local_path, $remote_path, $metadata, $timestamp) = @_;

  my $published;
  if (-f $local_path) {
    $published = $self->publish_file($local_path, $remote_path, $metadata,
                                     $timestamp);
  }
  elsif (-d $local_path) {
    $published = $self->publish_directory($local_path, $remote_path, $metadata,
                                          $timestamp);
  }
  else {
    $self->logconfess('The local_path argument as neither a file nor a ',
                      'directory: ', "'$local_path'");
  }

  return $published;
}

=head2 publish_file

  Arg [1]    : Path to local file, Str.
  Arg [2]    : Path to destination in iRODS, Str.
  Arg [3]    : Custom metadata AVUs to add, ArrayRef[HashRef].
  Arg [4]    : Timestamp to use in metadata, DateTime. Optional, defaults
               to current time.

  Example    : my $path = $pub->publish_file('./local/file.txt',
                                             '/zone/path/file.txt',
                                             [{attribute => 'x',
                                               value     => 'y'}])
  Description: Publish a local file to iRODS, create and/or supersede
               metadata (both default and custom) and update permissions,
               returning the absolute path of the published data object.

               If the target path does not exist in iRODS the file will
               be transferred. Default creation metadata will be added and
               custom metadata will be added.

               If the target path exists in iRODS, the checksum of the
               local file will be compared with the cached checksum in
               iRODS. If the checksums match, the local file will not
               be uploaded. Default modification metadata will be added
               and custom metadata will be superseded.

               In both cases, permissions will be updated.
  Returntype : Str

=cut

sub publish_file {
  my ($self, $local_path, $remote_path, $metadata, $timestamp) = @_;

  $self->_check_path_args($local_path, $remote_path);
  -f $local_path or
    $self->logconfess("The local_path argument '$local_path' was not a file");

  if (defined $metadata and ref $metadata ne 'ARRAY') {
    $self->logconfess('The metadata argument must be an ArrayRef');
  }
  if (not defined $timestamp) {
    $timestamp = DateTime->now;
  }

  my $path;
  if ($self->irods->is_collection($remote_path)) {
    $self->info("Remote path '$remote_path' is a collection");

    my ($loc_vol, $dir, $file) = splitpath($local_path);
    $path = $self->publish_file($local_path, catfile($remote_path, $file),
                                $metadata, $timestamp)
  }
  else {
    my $local_md5 = $self->_get_md5($local_path);
    my $obj;
    if ($self->irods->is_object($remote_path)) {
      $self->info("Remote path '$remote_path' is an existing object");
      $obj = $self->_publish_file_overwrite($local_path, $local_md5,
                                            $remote_path, $timestamp);
    }
    else {
      $self->info("Remote path '$remote_path' is a new object");
      $obj = $self->_publish_file_create($local_path, $local_md5,
                                         $remote_path, $timestamp);
    }

    my $num_meta_errors = $self->_supersede_multivalue($obj, $metadata);
    if ($num_meta_errors > 0) {
       $self->logcroak("Failed to update metadata on '$remote_path': ",
                       "$num_meta_errors errors encountered ",
                       '(see log for details)');
     }

    $path = $obj->str;
  }

  return $path;
}

=head2 publish_directory

  Arg [1]    : Path to local directory, Str.
  Arg [2]    : Path to destination in iRODS, Str.
  Arg [3]    : Custom metadata AVUs to add, ArrayRef[HashRef].
  Arg [4]    : Timestamp to use in metadata, DateTime. Optional, defaults
               to current time.

  Example    : my $path = $pub->publish_directory('./local/dir',
                                                  '/zone/path',
                                                  [{attribute => 'x',
                                                    value     => 'y'}])
  Description: Publish a local directory to iRODS, create and/or supersede
               metadata (both default and custom) and update permissions,
               returning the absolute path of the published collection.

               The local directory will be inserted into the destination
               collection as a new sub-collection. No checks are made on the
               files with in the new collection.
  Returntype : Str

=cut

sub publish_directory {
  my ($self, $local_path, $remote_path, $metadata, $timestamp) = @_;

  $self->_check_path_args($local_path, $remote_path);
  -d $local_path or
    $self->logconfess("The local_path argument '$local_path' ",
                      'was not a directory');

  if (defined $metadata and ref $metadata ne 'ARRAY') {
    $self->logconfess('The metadata argument must be an ArrayRef');
  }
  if (not defined $timestamp) {
    $timestamp = DateTime->now;
  }

  $remote_path = $self->_ensure_collection_exists($remote_path);
  my $coll_path = $self->irods->put_collection($local_path, $remote_path);
  my $coll = WTSI::NPG::iRODS::Collection->new($self->irods, $coll_path);

  my @meta = $self->make_creation_metadata($self->affiliation_uri,
                                           $timestamp,
                                           $self->accountee_uri);
  if (defined $metadata) {
    push @meta, @{$metadata};
  }

  my $num_meta_errors = $self->_supersede_multivalue($coll, \@meta);
  if ($num_meta_errors > 0) {
    $self->logcroak("Failed to update metadata on '$remote_path': ",
                    "$num_meta_errors errors encountered ",
                    '(see log for details)');
  }

  return $coll->str;
}

sub _check_path_args {
  my ($self, $local_path, $remote_path) = @_;

  defined $local_path or
    $self->logconfess('A defined local_path argument is required');
  defined $remote_path or
    $self->logconfess('A defined remote_path argument is required');

  $local_path eq q[] and
    $self->logconfess('A non-empty local_path argument is required');
  $remote_path eq q[] and
    $self->logconfess('A non-empty remote_path argument is required');

  $remote_path =~ m{^/}msx or
    $self->logconfess("The remote_path argument '$remote_path' ",
                      'was not absolute');

  return;
}

sub _ensure_collection_exists {
  my ($self, $remote_path) = @_;

  my $collection;
  if ($self->irods->is_object($remote_path)) {
    $self->logconfess("The remote_path argument '$remote_path' ",
                      'was a data object');
  }
  elsif ($self->irods->is_collection($remote_path)) {
    $self->debug("Remote path '$remote_path' is a collection");
    $collection = $remote_path;
  }
  else {
    $collection = $self->irods->add_collection($remote_path);
  }

  return $collection;
}

sub _publish_file_create {
  my ($self, $local_path, $local_md5, $remote_path, $timestamp) = @_;

  $self->debug("Remote path '$remote_path' does not exist");
  my ($loc_vol, $dir, $file)      = splitpath($local_path);
  my ($rem_vol, $coll, $obj_name) = splitpath($remote_path);

  if ($file ne $obj_name) {
    $self->info("Renaming '$file' to '$obj_name' on publication");
  }

  $self->_ensure_collection_exists($coll);
  $self->info("Publishing new object '$remote_path'");

  $self->irods->add_object($local_path, $remote_path,
                           $WTSI::NPG::iRODS::SKIP_CHECKSUM);

  my $obj = WTSI::NPG::iRODS::DataObject->new($self->irods, $remote_path);
  # Calculate checksum post-upload to ensure that iRODS reports errors
  my $remote_md5 = $obj->calculate_checksum;

  my $num_meta_errors =
    $self->_supersede($obj,
                      $self->make_creation_metadata($self->affiliation_uri,
                                                    $timestamp,
                                                    $self->accountee_uri),
                      $self->make_md5_metadata($remote_md5),
                      $self->make_type_metadata($remote_path));

  if ($local_md5 eq $remote_md5) {
    $self->info("After publication of '$local_path' ",
                "MD5: '$local_md5' to '$remote_path' ",
                "MD5: '$remote_md5': checksums match");
  }
  else {
    # Maybe tag with metadata to identify a failure?
    $self->logcroak("After publication of '$local_path' ",
                    "MD5: '$local_md5' to '$remote_path' ",
                    "MD5: '$remote_md5': checksum mismatch");
  }

  if ($num_meta_errors > 0) {
    $self->logcroak("Failed to update metadata on '$remote_path': ",
                    "$num_meta_errors errors encountered ",
                    '(see log for details)');
  }

  return $obj;
}

sub _publish_file_overwrite {
  my ($self, $local_path, $local_md5, $remote_path, $timestamp) = @_;

  $self->info("Remote path '$remote_path' is a data object");
  my $obj = WTSI::NPG::iRODS::DataObject->new($self->irods, $remote_path);

  # Assume that the existing checksum is present and correct
  my $pre_remote_md5 = $obj->checksum;
  my $post_remote_md5;

  # Ensure that pre-update metadata are correct
  my $num_meta_errors =
    $self->_supersede($obj, $self->make_type_metadata($remote_path),
                      $self->make_md5_metadata($pre_remote_md5));

  if ($local_md5 eq $pre_remote_md5) {
    $self->info("Skipping publication of '$local_path' to '$remote_path': ",
                "(checksum unchanged): local MD5 is '$local_md5', ",
                "remote is MD5: '$pre_remote_md5'");
  }
  else {
    $self->info("Re-publishing '$local_path' to '$remote_path' ",
                "(checksum changed): local MD5 is '$local_md5', ",
                "remote is MD5: '$pre_remote_md5'");
    my $num_write_errors = 0;

    try {
      $self->irods->replace_object($local_path, $obj->str,
                                   $WTSI::NPG::iRODS::SKIP_CHECKSUM);

      # Calculate checksum post-upload to ensure that iRODS reports errors
      $post_remote_md5 = $obj->calculate_checksum;

      # Add modification metadata only if successful
      $num_meta_errors +=
        $self->_supersede($obj,
                          $self->make_md5_metadata($post_remote_md5),
                          $self->make_modification_metadata($timestamp));
    } catch {
      $num_write_errors++;
      $self->error(q[Failed to overwrite existing data object at '],
                   $obj->str, q[' while re-publishing]);
    };

    if ($num_write_errors > 0) {
      $self->logcroak("Failed to re-publish '$local_path' to '$remote_path': ",
                      "(checksum unknown): local MD5 was '$local_md5', ",
                      'remote MD5 was unknown');
    }

    if (not defined $post_remote_md5) {
      $self->logcroak("Failed to re-publish '$local_path' to '$remote_path': ",
                      "(checksum unknown): local MD5 was '$local_md5', ",
                      'remote MD5 was unknown');
    }
    elsif ($local_md5 eq $post_remote_md5) {
      $self->info("Re-published '$local_path' to '$remote_path': ",
                  "(checksums match): local MD5 was '$local_md5', ",
                  "remote was MD5: '$pre_remote_md5', ",
                  "remote now MD5: '$post_remote_md5'");
    }
    elsif ($pre_remote_md5 eq $post_remote_md5) {
      # Maybe tag with metadata to identify a failure?
      $self->logcroak("Failed to re-publish '$local_path' to '$remote_path': ",
                      "(checksum unchanged): local MD5 was '$local_md5', ",
                      "remote was MD5: '$pre_remote_md5', ",
                      "remote now MD5: '$post_remote_md5'");
    }
    else {
      # Maybe tag with metadata to identify a failure?
      $self->logcroak("Failed to re-publish '$local_path' to '$remote_path': ",
                      "(checksum mismatch): local MD5 was '$local_md5', ",
                      "remote was MD5: '$pre_remote_md5', ",
                      "remote now MD5: '$post_remote_md5'");
    }
  }

  if ($num_meta_errors > 0) {
    $self->logcroak("Failed to update metadata on '$remote_path': ",
                    "$num_meta_errors errors encountered ",
                    '(see log for details)');
  }

  return $obj;
}

sub _supersede {
  my ($self, $item, @metadata) = @_;

  my $path = $item->str;
  $self->debug("Setting metadata on '$path': ", pp(\@metadata));

  my $num_errors = 0;
  foreach my $avu (@metadata) {
    my $attr  = $avu->{attribute};
    my $value = $avu->{value};
<<<<<<< HEAD
    my $units =  $avu->{units};
=======
    my $units = $avu->{units};
>>>>>>> 7caa7d89

    try {
      $item->supersede_avus($attr, $value, $units);
    } catch {
      $num_errors++;
      $self->error("Failed to supersede AVU on '$path' with attribute ",
                   "'$attr' and value '$value': ", $_);
    };
  }

  return $num_errors;
}

sub _supersede_multivalue {
  my ($self, $item, $metadata) = @_;

  my $path = $item->str;
  $self->debug("Setting metadata on '$path': ", pp($metadata));

  my %collated_avus = %{$self->collate_avus(@{$metadata})};

  # Sorting by attribute to allow repeated updates to be in
  # deterministic order
  my @attributes = sort keys %collated_avus;
  $self->debug("Superseding AVUs on '$path' in order of attributes: ",
               join q[, ], @attributes);

  my $num_errors = 0;
  foreach my $attr (@attributes) {
    my $values = $collated_avus{$attr};
    try {
      $item->supersede_multivalue_avus($attr, $values, undef);
    } catch {
      $num_errors++;
      $self->error("Failed to supersede AVU on '$path' with attribute '$attr' ",
                   'and values ', pp($values), q[: ], $_);
    }
  }

  return $num_errors;
}

sub _get_md5 {
  my ($self, $path) = @_;

  defined $path or $self->logconfess('A defined path argument is required');
  -e $path or $self->logconfess("The path '$path' does not exist");

  my ($suffix) = $path =~ m{[.]([^.]+)$}msx;
  my $cache_file = "$path.md5";
  my $md5 = q[];

  if (-e $cache_file and $self->_md5_cache_file_stale($path, $cache_file)) {
    $self->warn("Deleting stale MD5 cache file '$cache_file' for '$path'");
    unlink $cache_file or $self->warn("Failed to unlink '$cache_file'");
  }

  if (-e $cache_file) {
    $md5 = $self->_read_md5_cache_file($cache_file);
  }

  if (not $md5) {
    if ($suffix and any { $suffix eq $_ } @{$self->require_checksum_cache}) {
      $self->logconfess("Missing a populated MD5 cache file '$cache_file'",
                        "for '$path'");
    }
    else {
      $md5 = $self->irods->md5sum($path);

      if (-s $path > $self->checksum_cache_threshold) {
        $self->_make_md5_cache_file($cache_file, $md5);
      }
    }
  }

  return $md5;
}

sub _md5_cache_file_stale {
  my ($self, $path, $cache_file) = @_;

  my $path_stat  = stat $path;
  my $cache_stat = stat $cache_file;

  # Pipeline processes may write the data file and its checksum cache
  # in parallel, leading to mthe possibility that the checksum file
  # handle may be closed before the data file handle. i.e. the data
  # file may be newer than its checksum cache. The test for stale
  # cache files uses a delta to accommodate this; if the data file is
  # newer by more than delta seconds, the cache is considered stale.

  return (($path_stat->mtime - $cache_stat->mtime)
          > $self->checksum_cache_time_delta) ? 1 : 0;
}

sub _read_md5_cache_file {
  my ($self, $cache_file) = @_;

  my $md5 = q[];

  my $in;
  open $in, '<', $cache_file or
    $self->logcarp("Failed to open '$cache_file' for reading: $ERRNO");
  $md5 = <$in>;
  close $in or
    $self->logcarp("Failed to close '$cache_file' cleanly: $ERRNO");

  if ($md5) {
    chomp $md5;

    my $len = length $md5;
    if ($len != 32) {
      $self->error("Malformed ($len character) MD5 checksum ",
                   "'$md5' read from '$cache_file'");
    }
  }
  else {
    $self->logcarp("Malformed (empty) MD5 checksum read from '$cache_file'");
  }

  return $md5;
}

sub _make_md5_cache_file {
  my ($self, $cache_file, $md5) = @_;

  $self->warn("Adding missing MD5 cache file '$cache_file'");

  my $out;
  open $out, '>', $cache_file or
    $self->logcroak("Failed to open '$cache_file' for writing: $ERRNO");
  print $out "$md5\n" or
    $self->logcroak("Failed to write MD5 to '$cache_file'");
  close $out or
    $self->logcarp("Failed to close '$cache_file' cleanly");

  return $cache_file;
}

__PACKAGE__->meta->make_immutable;

no Moose;

1;

__END__

=head1 NAME

WTSI::NPG::HTS::Publisher

=head1 DESCRIPTION

General purpose file/metadata publisher for iRODS. Objects of this
class provide the capability to:

 - Put new files into iRODS

 - Update (overwrite) files already in iRODS

 - Compare local (file system) checksums to remote (iRODS) checksums
   before an upload to determine whether work needs to be done.

 - Compare local (file system) checksums to remote (iRODS) checksums
   after an upload to determine that data were transferred successfully.

 - Cache local (file system) checksums for large files.

 - Add basic metadata to all uploaded files:

   - Creation timestamp

   - Update timestamp

   - File type

   - Entity performing the upload

   See WTSI::NPG::HTS::Annotator.

 - Add custom metadata supplied by the caller.


=head1 AUTHOR

Keith James <kdj@sanger.ac.uk>

=head1 COPYRIGHT AND DISCLAIMER

Copyright (C) 2015, 2016 Genome Research Limited. All Rights Reserved.

This program is free software: you can redistribute it and/or modify
it under the terms of the Perl Artistic License or the GNU General
Public License as published by the Free Software Foundation, either
version 3 of the License, or (at your option) any later version.

This program is distributed in the hope that it will be useful,
but WITHOUT ANY WARRANTY; without even the implied warranty of
MERCHANTABILITY or FITNESS FOR A PARTICULAR PURPOSE.  See the
GNU General Public License for more details.

=cut<|MERGE_RESOLUTION|>--- conflicted
+++ resolved
@@ -418,11 +418,7 @@
   foreach my $avu (@metadata) {
     my $attr  = $avu->{attribute};
     my $value = $avu->{value};
-<<<<<<< HEAD
-    my $units =  $avu->{units};
-=======
     my $units = $avu->{units};
->>>>>>> 7caa7d89
 
     try {
       $item->supersede_avus($attr, $value, $units);
