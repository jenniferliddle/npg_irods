package WTSI::NPG::HTS::TarPublisher;

use namespace::autoclean;

use English qw[-no_match_vars];
use File::Spec::Functions qw[abs2rel];
use Moose;
use MooseX::StrictConstructor;

use WTSI::NPG::HTS::TarManifest;
use WTSI::NPG::HTS::TarStream;

our $VERSION= '';

with qw[
         WTSI::DNAP::Utilities::Loggable
         WTSI::NPG::HTS::ChecksumCalculator
       ];

has 'remove_files' =>
  (isa           => 'Str',
   is            => 'ro',
   required      => 1,
   default       => 0,
   documentation => 'Enable GNU tar --remove-files option to remove the ' .
                    'original file once archived');

has 'tar_manifest' =>
  (isa           => 'WTSI::NPG::HTS::TarManifest',
   is            => 'ro',
   required      => 1,
   documentation => 'Manifest to be updates after the tar publishing ' .
                    'operation is complete');

has 'tar_bytes' =>
  (isa           => 'Int',
   is            => 'ro',
   required      => 1,
   default       => 1024 * 1024 * 1024 * 32,
   documentation => 'The maximum number of bytes that will be added to any ' .
                    'tar file');

has 'tar_capacity' =>
  (isa           => 'Int',
   is            => 'ro',
   required      => 1,
   default       => 1024 * 1024,
   documentation => 'The maximum number of files that will be added to any ' .
                    'tar file');

has 'tar_count' =>
  (isa           => 'Int',
   is            => 'rw',
   required      => 1,
   default       => 0,
   init_arg      => undef,
   documentation => 'The number of tar files published');

has 'tar_cwd' =>
  (isa           => 'Str',
   is            => 'ro',
   required      => 1,
   documentation => 'The CWD of the tar operation, used for the -C <dir> ' .
                    'CLI option of GNU tar');

has 'tar_path' =>
  (isa           => 'Str',
   is            => 'ro',
   required      => 1,
   documentation => 'The iRODS collection or filesystem directory path ' .
                    ' in which the tar file(s) will be created');

has 'tar_stream' =>
  (isa           => 'WTSI::NPG::HTS::TarStream',
   is            => 'rw',
   required      => 0,
   predicate     => 'has_tar_stream',
   clearer       => 'clear_tar_stream',
   init_arg      => undef,
   documentation => 'The currently used stream to an open tar file');

around BUILDARGS => sub {
  my ($orig, $class, @args) = @_;

  if (not ref $args[0]) {
    my %args = @args;

    my $manifest = WTSI::NPG::HTS::TarManifest->new
      (manifest_path => delete $args{manifest_path});

    return $class->$orig(tar_manifest => $manifest, %args);
  }
  else {
    return $class->$orig(@args);
  }
};

sub BUILD {
  my ($self) = @_;

  # Read any manifest of published files left by a previous process
  if ($self->tar_manifest->file_exists) {
    $self->tar_manifest->read_file;
  }

  return;
}

=head2 publish_file

  Arg [1]    : Absolute file path, Str.

  Example    : my $path = $obj->publish_file('/path/to/file');
  Description: Add a file to the current tar stream and return the
               path of the tar file to which it was added.
  Returntype : Str

=cut

sub publish_file {
  my ($self, $path) = @_;

  my $tar_dest;
  my $tar_file = sprintf '%s.%d.tar', $self->tar_path, $self->tar_count;

  if (not $self->has_tar_stream) {
    $self->info(sprintf q[Opening '%s' with capacity %d from tar CWD '%s'],
                $self->tar_path, $self->tar_capacity, $self->tar_cwd);

    $self->tar_stream(WTSI::NPG::HTS::TarStream->new
                      (tar_cwd      => $self->tar_cwd,
                       tar_file     => $tar_file,
                       remove_files => $self->remove_files));
    $self->tar_stream->open_stream;
  }

  if ($self->tar_stream->byte_count >= $self->tar_bytes) {
    $self->info(sprintf q['%s' reached capacity of %d bytes],
                $self->tar_stream->tar_file, $self->tar_bytes);
    $self->close_stream; # Pre-op check: file was not added
  }
  else {
    $self->debug(sprintf q[Adding '%s' to '%s'], $path, $self->tar_path);

    $self->tar_stream->add_file($path);
    $tar_dest = $tar_file;

    $self->debug(sprintf q[Capacity now at %d / %d files, %d / %d bytes],
                 $self->tar_stream->file_count, $self->tar_capacity,
                 $self->tar_stream->byte_count, $self->tar_bytes);

    if ($self->tar_stream->file_count >= $self->tar_capacity) {
      $self->info(sprintf q['%s' reached capacity of %d files],
                  $self->tar_stream->tar_file, $self->tar_capacity);
      $self->close_stream; # Post-op check: file was added
    }
  }

  return $tar_dest;
}

=head2 file_published

  Arg [1]    : Absolute file path, Str.

  Example    : $obj->file_published('/path/to/file');
  Description: Return true if file has been published successfully by this
               instance or a previous one.
  Returntype : Bool

=cut

sub file_published {
  my ($self, $path) = @_;

  defined $path or $self->logconfess('A defined path argument is required');
  $path =~ m{^/}msx or
    $self->logconfess("An absolute path argument is required: '$path'");

  my $ipath = abs2rel($path, $self->tar_cwd);
  my $published = 0;

  if ($self->tar_manifest->contains_item($ipath) or
      ($self->tar_in_progress and $self->tar_stream->file_added($path))) {
    $published = 1;
  }

  $self->debug("File '$path' published? ", ($published ? 'yes': 'no'));

  return $published;
}

=head2 file_updated

  Arg [1]    : Absolute file path, Str.

  Example    : $obj->file_updated('/path/to/file');
  Description: Return true if file has been published successfully more
               than once, with different checksums i.e. 'publish_file'
               has been called more than once and the file was changed
               between calls.
  Returntype : Bool

=cut

sub file_updated {
  my ($self, $path) = @_;

  defined $path or $self->logconfess('A defined path argument is required');
  $path =~ m{^/}msx or
    $self->logconfess("An absolute path argument is required: '$path'");

  my $ipath = abs2rel($path, $self->tar_cwd);

  my $updated = 0;
  if ($self->tar_manifest->contains_item($ipath)) {
    $self->debug("Manifest contains record of '$path' added previously");

    my $prev_checksum = $self->tar_manifest->get_item($ipath)->checksum;
<<<<<<< HEAD
    my $curr_checksum = $self->_calculate_checksum($path);
=======
    my $curr_checksum = $self->calculate_checksum($path);
>>>>>>> 0ef2a082
    if ($curr_checksum ne $prev_checksum) {
      $self->debug("File '$path' updated during publication ",
                   "from '$prev_checksum' to '$curr_checksum'");
      $updated = 1;
    }
    else {
      $self->debug("Current checksum of '$path' '$curr_checksum' ",
                   "matches previous checksum '$prev_checksum'");
    }
  }
  elsif ($self->tar_in_progress and $self->tar_stream->file_updated($path)) {
    $self->debug("Tar stream contains record of '$path' added previously");

    my @checksums = $self->tar_stream->file_checksum_history($path);
    $self->debug("Checksum history of '$path': [",
                 join(q[, ], @checksums), ']');
    $updated = 1;
  }

  return $updated;
}

=head2 tar_in_progress

  Arg [1]    : None.

  Example    : $obj->tar_in_progress;
  Description: Return true if a tar stream is currently open and has been
               used for at least one file.
  Returntype : Bool

=cut

sub tar_in_progress {
  my ($self) = @_;

  return ($self->has_tar_stream and $self->tar_stream->file_count > 0);
}

sub stream_elapsed_time {
  my ($self) = @_;

  my $elapsed = 0;
  if ($self->has_tar_stream) {
    my $now  = time;
    $elapsed = $now - $self->tar_stream->time_started->epoch;
  }

  return $elapsed;
}

=head2 close_stream

  Arg [1]    : None

  Example    : $obj->close_stream
  Description: Close any current stream safely, incrementing the tar count
               if appropriate.
  Returntype : Undef

=cut

sub close_stream {
  my ($self) = @_;

  if ($self->tar_in_progress) {
    $self->tar_stream->close_stream;
    $self->tar_count($self->tar_count + 1);
    my $tar_stream = $self->tar_stream;
    my $tar_path   = $tar_stream->tar_file;

    foreach my $file_path ($tar_stream->file_paths) {
      my $checksum  = $tar_stream->file_checksum($file_path);
      my $item_path = $tar_stream->item_path($file_path);
      $self->tar_manifest->add_item($tar_path, $item_path, $checksum);
    }
    $self->tar_manifest->update_file;

    $self->clear_tar_stream;

    my $tar_file = sprintf '%s.%d.tar', $self->tar_path, $self->tar_count;
    $self->info("Closed tar file '$tar_file'");
  }

  return;
}

sub _calculate_checksum {
  my ($self, $path) = @_;

  open my $in, '<', $path or
    $self->logcroak("Failed to open '$path' for checksum calculation: $ERRNO");
  binmode $in;

  my $checksum = Digest::MD5->new->addfile($in)->hexdigest;

  close $in or
    $self->warn("Failed to close '$path': $ERRNO");

  return $checksum;
}

__PACKAGE__->meta->make_immutable;

no Moose;

1;

__END__

=head1 NAME

WTSI::NPG::HTS::TarPublisher

=head1 DESCRIPTION

Publishes files to iRODS, archiving them in sequentially numbered tar
files on-the-fly. The capacity of each tar file is determined by
setting the 'tar_capacity' attribute and when one tar file is full, it
is closed automaticallyt and a new file opened. The number of tar
files created during the lifetime of the TarPublisher may be found
from the 'tar_count' attribute, which is automatically incremented
when each tar file is closed successfully.

A record of which local file is stored in each tar file is saved in a
local manifest file, which is updated only after each tar file is
closed successfully. The manifest serves to allow restarting a large
archiving operation. If the manifest is present when the TarPublisher
is created, it will be read. Attempts to publish any local file
already present in the manifest will be skipped. The manifest will
continue to be updated and saved when each subsequent tar file is
closed successfully.

The manifest is a text file containing one row per local file
archived, associating that file with a tar file in iRODS:

<Tar file path in iRODS><tab><Local file path>

=head1 AUTHOR

Keith James <kdj@sanger.ac.uk>

=head1 COPYRIGHT AND DISCLAIMER

Copyright (C) 2017 Genome Research Limited. All Rights Reserved.

This program is free software: you can redistribute it and/or modify
it under the terms of the Perl Artistic License or the GNU General
Public License as published by the Free Software Foundation, either
version 3 of the License, or (at your option) any later version.

This program is distributed in the hope that it will be useful,
but WITHOUT ANY WARRANTY; without even the implied warranty of
MERCHANTABILITY or FITNESS FOR A PARTICULAR PURPOSE.  See the
GNU General Public License for more details.

=cut<|MERGE_RESOLUTION|>--- conflicted
+++ resolved
@@ -217,11 +217,7 @@
     $self->debug("Manifest contains record of '$path' added previously");
 
     my $prev_checksum = $self->tar_manifest->get_item($ipath)->checksum;
-<<<<<<< HEAD
-    my $curr_checksum = $self->_calculate_checksum($path);
-=======
     my $curr_checksum = $self->calculate_checksum($path);
->>>>>>> 0ef2a082
     if ($curr_checksum ne $prev_checksum) {
       $self->debug("File '$path' updated during publication ",
                    "from '$prev_checksum' to '$curr_checksum'");
@@ -309,21 +305,6 @@
   return;
 }
 
-sub _calculate_checksum {
-  my ($self, $path) = @_;
-
-  open my $in, '<', $path or
-    $self->logcroak("Failed to open '$path' for checksum calculation: $ERRNO");
-  binmode $in;
-
-  my $checksum = Digest::MD5->new->addfile($in)->hexdigest;
-
-  close $in or
-    $self->warn("Failed to close '$path': $ERRNO");
-
-  return $checksum;
-}
-
 __PACKAGE__->meta->make_immutable;
 
 no Moose;
