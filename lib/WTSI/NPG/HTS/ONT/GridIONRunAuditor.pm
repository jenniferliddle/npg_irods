package WTSI::NPG::HTS::ONT::GridIONRunAuditor;

use namespace::autoclean;

use Carp;
use Data::Dump qw[pp];
use English qw[-no_match_vars];
use File::Basename;
use File::Spec::Functions qw[abs2rel catdir catfile rel2abs splitdir];
use File::Temp;
use IO::Compress::Bzip2 qw[bzip2 $Bzip2Error];
use Moose;
use MooseX::StrictConstructor;
use Sys::Hostname;
use Try::Tiny;

use WTSI::NPG::HTS::ONT::GridIONRun;
use WTSI::NPG::HTS::Metadata;
use WTSI::NPG::HTS::TarManifest;
use WTSI::NPG::iRODS::DataObject;
use WTSI::NPG::iRODS;

with qw[
         WTSI::DNAP::Utilities::Loggable
         WTSI::NPG::HTS::ChecksumCalculator
       ];

our $VERSION = '';

# These methods are autodelegated to gridion_run
our @HANDLED_RUN_METHODS = qw[device_id
                              experiment_name
                              gridion_name
                              has_device_id
                              has_experiment_name
                              has_gridion_name
                              has_output_dir
                              output_dir
                              source_dir];

has 'dest_collection' =>
  (isa           => 'Str',
   is            => 'ro',
   required      => 1,
   documentation => 'The destination collection within iRODS to store data');

has 'gridion_run' =>
  (isa           => 'WTSI::NPG::HTS::ONT::GridIONRun',
   is            => 'ro',
   required      => 1,
   handles       => [@HANDLED_RUN_METHODS],
   documentation => 'The GridION run');

has 'irods' =>
  (isa           => 'WTSI::NPG::iRODS',
   is            => 'ro',
   required      => 1,
   lazy          => 1,
   builder       => '_build_irods',
   documentation => 'An iRODS handle to run searches and perform updates');

has 'f5_manifests' =>
  (isa           => 'ArrayRef[WTSI::NPG::HTS::TarManifest]',
   is            => 'ro',
   required      => 1,
   lazy          => 1,
   builder       => '_build_f5_manifests',
   documentation => 'The manifests describing tar files sent to iRODS');

has 'fq_manifests' =>
  (isa           => 'ArrayRef[WTSI::NPG::HTS::TarManifest]',
   is            => 'ro',
   required      => 1,
   lazy          => 1,
   builder       => '_build_fq_manifests',
   documentation => 'The manifests describing tar files sent to iRODS');

has 'num_replicates' =>
  (isa           => 'Int',
   is            => 'ro',
   required      => 1,
   default       => 2,
   documentation => 'The minimum number of valid replicates expected for a ' .
                    'file in iRODS');

around BUILDARGS => sub {
  my ($orig, $class, @args) = @_;

  if (not ref $args[0]) {
    my %args = @args;

    my $run = WTSI::NPG::HTS::ONT::GridIONRun->new
      (gridion_name => delete $args{gridion_name},
       output_dir   => delete $args{output_dir},
       source_dir   => delete $args{source_dir});

    return $class->$orig(gridion_run => $run, %args);
  }
  else {
    return $class->$orig(@args);
  }
};

sub BUILD {
  my ($self) = @_;

  -e $self->source_dir or
    $self->logconfess(sprintf q[Data directory '%s' does not exist],
                      $self->source_dir);
  -d $self->source_dir or
    $self->logconfess(sprintf q[Data directory '%s' is not a directory],
                      $self->source_dir);

  my ($device_id, $experiment_name, @rest) =
    reverse grep { length } splitdir($self->source_dir);
  $self->experiment_name($experiment_name);
  $self->device_id($device_id);

  $self->debug("Using experiment name '$experiment_name' and ",
               "device ID '$device_id'");
  return;
}

=head2 check_all_files

  Arg [1]    : None

  Example    : my ($num_files, $num_processed, $num_errors) =
                 $obj->check_all_files
  Description: Check GridION run directory against the run data stored in
               iRODS.
  Returntype : Array[Int]

=cut

sub check_all_files {
  my ($self) = @_;

  my ($num_files, $num_present, $num_errors) = (0, 0, 0);

  foreach my $result ([$self->check_seq_cfg_files],
                      [$self->check_seq_summary_files],
                      [$self->check_manifest_files],
                      [$self->check_f5_tar_files],
                      [$self->check_fq_tar_files],
                      [$self->check_f5_files],
                      [$self->check_fq_files]) {
    my ($nf, $np, $ne) = @{$result};
    $num_files   += $nf;
    $num_present += $np;
    $num_errors  += $ne;
  }

  return ($num_files, $num_present, $num_errors);
}

sub check_f5_tar_files {
  my ($self) = @_;

  return $self->_check_tar_files($self->f5_manifests);
}

sub check_fq_tar_files {
  my ($self) = @_;

  return $self->_check_tar_files($self->fq_manifests);
}

sub check_f5_files {
  my ($self) = @_;

  my $local_files = $self->gridion_run->list_f5_files;

  return $self->_check_manifest_entries($self->f5_manifests, $local_files);
}

sub check_fq_files {
  my ($self) = @_;

  my $local_files = $self->gridion_run->list_fq_files;

  return $self->_check_manifest_entries($self->fq_manifests, $local_files);
}

sub check_manifest_files {
  my ($self) = @_;

  my $paths = $self->gridion_run->list_manifest_files;

  return $self->_check_ancillary_files($paths);
}

sub check_seq_summary_files {
  my ($self) = @_;

  my $paths = $self->gridion_run->list_seq_summary_files;

  return $self->_check_ancillary_files($paths);
}

sub check_seq_cfg_files {
  my ($self) = @_;

  my $paths = $self->gridion_run->list_seq_cfg_files;

  return $self->_check_ancillary_files($paths);
}

sub read_manifest {
  my ($self, $manifest_path) = @_;

  my $manifest = WTSI::NPG::HTS::TarManifest->new
    (manifest_path => $manifest_path);
  $manifest->read_file;

  return $manifest;
}

sub run_collection {
  my ($self) = @_;

  return catdir($self->dest_collection, $self->gridion_name,
                $self->experiment_name, $self->device_id);
}

sub _check_ancillary_files {
  my ($self, $local_paths) = @_;

  my ($num_files, $num_present, $num_errors) = (0, 0, 0);
  my $collection = $self->run_collection;

 PATH: foreach my $local_path (@{$local_paths}) {
    try {
      $self->debug("Checking for '$local_path' in '$collection'");
      $num_files++;

      my $filename = fileparse($local_path);
      my $obj = WTSI::NPG::iRODS::DataObject->new(collection  => $collection,
                                                  data_object => $filename,
                                                  irods       => $self->irods);
      my $obj_path = $obj->str;

      if ($obj->is_present) {
        $num_present++;
        $self->info("'$local_path' is present in iRODS at '$obj_path'");
      }
      else {
        croak "'$local_path' missing from iRODS at '$obj_path']";
      }

<<<<<<< HEAD
      $self->_check_checksum($local_path, $obj);
=======
      $self->_check_irods_checksum($local_path, $obj);
>>>>>>> 9f6e0d96

      my $num_replicates = scalar $obj->valid_replicates;
      if ($num_replicates >= $self->num_replicates) {
        $self->info("'$obj_path' has $num_replicates ",
                    'valid replicates in iRODS');
      }
      else {
        croak "'$obj_path' has only $num_replicates valid replicates in iRODS";
      }
    } catch {
      $self->error($_);
      $num_errors++;
    };
  }

  return ($num_files, $num_present, $num_errors);
}

sub _check_manifest_tar_files {
  my ($self, $manifest) = @_;

  my ($num_files, $num_present, $num_errors) = (0, 0, 0);

<<<<<<< HEAD
  foreach my $tar_path ($manifest->tar_files) {
=======
  foreach my $tar_path ($manifest->tar_paths) {
>>>>>>> 9f6e0d96
    try {
      $self->debug("Checking for '$tar_path'");
      $num_files++;

      my $obj = WTSI::NPG::iRODS::DataObject->new($self->irods, $tar_path);
      my $obj_path = $obj->str;

      if ($obj->is_present) {
        $num_present++;
        $self->info("'$tar_path' is present in iRODS at '$obj_path'");
      }
      else {
        croak "'$tar_path' missing from iRODS at '$obj_path'";
      }

      my $experiment_name = $self->experiment_name;
      if ($obj->find_in_metadata($EXPERIMENT_NAME, $experiment_name)) {
        $self->info("'$obj_path' has $EXPERIMENT_NAME metadata ",
                    "'$experiment_name'");
      }
      else {
        $self->error("'$obj_path' is missing $EXPERIMENT_NAME ",
                     "metadata '$experiment_name'");
        $num_errors++;
      }

      my $device_id  = $self->device_id;
      if ($obj->find_in_metadata($GRIDION_DEVICE_ID, $device_id)) {
        $self->info("'$obj_path' has $GRIDION_DEVICE_ID ",
                    "metadata '$device_id'");
      }
      else {
        $self->error("'$obj_path' is missing $GRIDION_DEVICE_ID ",
                     "metadata '$device_id'");
        $num_errors++;
      }
    } catch {
      $self->error($_);
      $num_errors++;
    };
  }

  return ($num_files, $num_present, $num_errors);
}

sub _check_tar_files {
  my ($self, $manifests) = @_;

  my ($num_files, $num_present, $num_errors) = (0, 0, 0);

  foreach my $manifest (@{$manifests}) {
    my ($nf, $np, $ne)= $self->_check_manifest_tar_files($manifest);
    $num_files   += $nf;
    $num_present += $np;
    $num_errors  += $ne;
  };

  return ($num_files, $num_present, $num_errors);
}

sub _check_manifest_entries {
  my ($self, $manifests, $local_paths) = @_;

  my @manifest_paths = map { $_->manifest_path } @{$manifests};
  $self->debug('Checking content of manifests ', pp(\@manifest_paths));

  my ($num_files, $num_present, $num_errors) = (0, 0, 0);

  my $tmpdir = File::Temp->newdir('GridIONRunAuditor.' . $PID . '.XXXXXXXXX',
                                  DIR     => '/tmp',
                                  CLEANUP => 1);

  foreach my $local_path (@{$local_paths}) {
    try {
      $num_files++;

      # tar files are created relative to the parent of the experiment
      # directory, so experiment_name and device_id must be added to the
      # path
      my $item_path = catdir($self->experiment_name,
                             $self->device_id,
                             abs2rel($local_path, $self->source_dir));
      my $compressed_path = "$item_path.bz2";
      $self->debug("Checking for item '$compressed_path'");

      my $compressed_tmp = catfile($tmpdir, 'tmp.bz2');
      bzip2 $local_path => $compressed_tmp or croak
        "Failed to compress '$item_path': $Bzip2Error";
      my $file_checksum = $self->calculate_checksum($compressed_tmp);
      unlink $compressed_tmp;

      my $in;
    MANIFEST: foreach my $manifest (@{$manifests}) {
        if ($manifest->contains_item($compressed_path)) {
          my $mpath = $manifest->manifest_path;
          my $item_checksum = $manifest->get_item($compressed_path)->checksum;
          $self->debug("Checking manifest '$mpath' '$compressed_path' has ",
                       "checksum '$item_checksum' and expected ",
                       "checksum '$file_checksum'");

          if ($item_checksum eq $file_checksum) {
            $in = $manifest;
            last MANIFEST;
          }
        }
      }

      if ($in) {
        $num_present++;
        $self->info("$item_path with checksum '$file_checksum' ",
                    'is present in manifest ', $in->manifest_path);
      }
      else {
        croak "$item_path with checksum '$file_checksum' " .
          'is missing from the manifests';
      }
    } catch {
      $num_errors++;
      $self->error($_);
    };
  }

  return ($num_files, $num_present, $num_errors);
}

<<<<<<< HEAD
sub _check_checksum {
=======
sub _check_irods_checksum {
>>>>>>> 9f6e0d96
  my ($self, $local_path, $obj) = @_;

  my $obj_path     = $obj->str;
  my $obj_checksum = $obj->checksum;
  if ($obj->validate_checksum_metadata) {
    $self->info("'$obj_path' has valid checksum metadata in iRODS");
  }
  else {
    croak "'$obj_path' has invalid checksum metadata in iRODS";
  }

<<<<<<< HEAD
  my $checksum = $self->calculate_checksum($local_path);
  if ($obj_checksum eq $checksum) {
    $self->info("Checksum '$checksum' of '$local_path' matches checksum of ",
                "'$obj_path' in iRODS");
  }
  else {
    croak "Checksum '$checksum' of '$local_path' does not match checksum of " .
      "'$obj_path' '$obj_checksum' in iRODS";
=======
  my $file_checksum = $self->calculate_checksum($local_path);
  if ($obj_checksum eq $file_checksum) {
    $self->info("Checksum '$file_checksum' of '$local_path' matches ",
                "checksum of '$obj_path' in iRODS");
  }
  else {
    croak "Checksum '$file_checksum' of '$local_path' does not match " .
      "checksum of '$obj_path' '$obj_checksum' in iRODS";
>>>>>>> 9f6e0d96
  }

  return;
}

sub _build_irods {
  my ($self) = @_;

  return WTSI::NPG::iRODS->new;
}

sub _build_f5_manifests {
  my ($self) = @_;

  my @manifests;
  foreach my $path (@{$self->gridion_run->list_f5_manifest_files}) {
    push @manifests, $self->read_manifest($path);
  }

  return \@manifests;
}

sub _build_fq_manifests {
  my ($self) = @_;

  my @manifests;
  foreach my $path (@{$self->gridion_run->list_fq_manifest_files}) {
    push @manifests, $self->read_manifest($path);
  }

  return \@manifests;
}

__PACKAGE__->meta->make_immutable;

no Moose;

1;

__END__

=head1 NAME

WTSI::NPG::HTS::ONT::GridIONRunAuditor

=head1 DESCRIPTION

Checks that the files of a single GridION run (the results of a single
flowcell) are in iRODS by comparing the contents of the local run
directory with the contents of the iRODS collection into which the
data were published.

The following are checked:

 - Local configuration.cfg files are in iRODS.
 - Local sequencing_summary_n.txt files are in iRODS.
 - Local tar manifest files are in iRODS.
 - Local fastq files are mapped to tar files in iRODS by a tar manifest.
 - Tar files described in tar manifests are in iRODS.

=head1 AUTHOR

Keith James <kdj@sanger.ac.uk>

=head1 COPYRIGHT AND DISCLAIMER

Copyright (C) 2017 Genome Research Limited. All Rights Reserved.

This program is free software: you can redistribute it and/or modify
it under the terms of the Perl Artistic License or the GNU General
Public License as published by the Free Software Foundation, either
version 3 of the License, or (at your option) any later version.

This program is distributed in the hope that it will be useful,
but WITHOUT ANY WARRANTY; without even the implied warranty of
MERCHANTABILITY or FITNESS FOR A PARTICULAR PURPOSE.  See the
GNU General Public License for more details.

=cut<|MERGE_RESOLUTION|>--- conflicted
+++ resolved
@@ -248,11 +248,7 @@
         croak "'$local_path' missing from iRODS at '$obj_path']";
       }
 
-<<<<<<< HEAD
-      $self->_check_checksum($local_path, $obj);
-=======
       $self->_check_irods_checksum($local_path, $obj);
->>>>>>> 9f6e0d96
 
       my $num_replicates = scalar $obj->valid_replicates;
       if ($num_replicates >= $self->num_replicates) {
@@ -276,11 +272,7 @@
 
   my ($num_files, $num_present, $num_errors) = (0, 0, 0);
 
-<<<<<<< HEAD
-  foreach my $tar_path ($manifest->tar_files) {
-=======
   foreach my $tar_path ($manifest->tar_paths) {
->>>>>>> 9f6e0d96
     try {
       $self->debug("Checking for '$tar_path'");
       $num_files++;
@@ -406,11 +398,7 @@
   return ($num_files, $num_present, $num_errors);
 }
 
-<<<<<<< HEAD
-sub _check_checksum {
-=======
 sub _check_irods_checksum {
->>>>>>> 9f6e0d96
   my ($self, $local_path, $obj) = @_;
 
   my $obj_path     = $obj->str;
@@ -422,16 +410,6 @@
     croak "'$obj_path' has invalid checksum metadata in iRODS";
   }
 
-<<<<<<< HEAD
-  my $checksum = $self->calculate_checksum($local_path);
-  if ($obj_checksum eq $checksum) {
-    $self->info("Checksum '$checksum' of '$local_path' matches checksum of ",
-                "'$obj_path' in iRODS");
-  }
-  else {
-    croak "Checksum '$checksum' of '$local_path' does not match checksum of " .
-      "'$obj_path' '$obj_checksum' in iRODS";
-=======
   my $file_checksum = $self->calculate_checksum($local_path);
   if ($obj_checksum eq $file_checksum) {
     $self->info("Checksum '$file_checksum' of '$local_path' matches ",
@@ -440,7 +418,6 @@
   else {
     croak "Checksum '$file_checksum' of '$local_path' does not match " .
       "checksum of '$obj_path' '$obj_checksum' in iRODS";
->>>>>>> 9f6e0d96
   }
 
   return;
