--- conflicted
+++ resolved
@@ -242,11 +242,8 @@
     diag explain \@observed;
 }
 
-<<<<<<< HEAD
+
 sub publish_qc_files : Test(105) {
-=======
-sub publish_qc_files : Test(104) {
->>>>>>> 6e88f3e0
   note '=== Tests in publish_qc_files';
   my $irods = WTSI::NPG::iRODS->new(environment          => \%ENV,
                                     strict_baton_version => 0);
