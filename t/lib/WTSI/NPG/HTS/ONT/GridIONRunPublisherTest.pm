package WTSI::NPG::HTS::ONT::GridIONRunPublisherTest;

use strict;
use warnings;

use Archive::Tar;
use Digest::MD5;
use English qw[-no_match_vars];
use File::Basename;
use File::Copy;
use File::Spec::Functions qw[abs2rel catfile rel2abs];
use File::Path qw[make_path];
use File::Temp;
use Log::Log4perl;
use List::AllUtils qw[uniq];
use Test::More;

use base qw[WTSI::NPG::HTS::Test];

use WTSI::NPG::HTS::ONT::GridIONRunPublisher;
use WTSI::NPG::iRODS;
use WTSI::NPG::iRODS::DataObject;
use WTSI::NPG::iRODS::Metadata;

Log::Log4perl::init('./etc/log4perl_tests.conf');

my $pid          = $PID;
my $test_counter = 0;
my $data_path    = 't/data/ont/gridion';
my $fixture_path = "t/fixtures";
my $db_dir       = File::Temp->newdir;

my $wh_schema;

my $irods_tmp_coll;

sub setup_test : Test(setup) {
  my $irods = WTSI::NPG::iRODS->new(environment          => \%ENV,
                                    strict_baton_version => 0);

  $irods_tmp_coll =
    $irods->add_collection("GridIONRunPublisherTest.$pid.$test_counter");
  $test_counter++;
}

sub teardown_test : Test(teardown) {
  my $irods = WTSI::NPG::iRODS->new(environment          => \%ENV,
                                    strict_baton_version => 0);
  $irods->remove_collection($irods_tmp_coll);
}

sub publish_files_copy : Test(125) {
  my $expected_num_files = {fast5 => 7,
                            fastq => 1};
  my $expected_num_items = {fast5 => [6, 6, 6, 6, 6, 6, 4], # total 40
                            fastq => [2]};

  _do_publish_files($irods_tmp_coll, 'copy',
                    $expected_num_files, $expected_num_items);
}

sub publish_files_move : Test(125) {
  my $expected_num_files = {fast5 => 7,
                            fastq => 1};
  my $expected_num_items = {fast5 => [6, 6, 6, 6, 6, 6, 4], # total 40
                            fastq => [2]};

  _do_publish_files($irods_tmp_coll, 'move',
                    $expected_num_files, $expected_num_items);
}

<<<<<<< HEAD
sub publish_files_single_server : Test(83) {
=======
sub publish_files_single_server : Test(125) {
>>>>>>> e03f8b39
  my $expected_num_files = {fast5 => 7,
                            fastq => 1};
  my $expected_num_items = {fast5 => [6, 6, 6, 6, 6, 6, 4], # total 40
                            fastq => [2]};
  my $f5_uncompress = 0;
  my $arch_capacity ||= 6;
  my $arch_bytes    ||= 10_000_000;
  my $single_server = 1;

  _do_publish_files($irods_tmp_coll, 'copy',
                    $expected_num_files, $expected_num_items,
                    $f5_uncompress, $arch_capacity, $arch_bytes,
                    $single_server);
}

<<<<<<< HEAD
sub publish_files_f5_uncompress : Test(83) {
=======
sub publish_files_f5_uncompress : Test(125) {
>>>>>>> e03f8b39
  my $expected_num_files = {fast5 => 7,
                            fastq => 1};
  my $expected_num_items = {fast5 => [6, 6, 6, 6, 6, 6, 4], # total 40
                            fastq => [2]};

  my $f5_uncompress = 1;

 SKIP: {
    # h5repack fails with a 'file not found error', however, a
    # subsequent test for the file's presence using Perl's '-e' shows
    # it was there.
    skip 'h5repack not required', 125, if not $ENV{TEST_WITH_H5REPACK};

    _do_publish_files($irods_tmp_coll, 'copy',
                      $expected_num_files, $expected_num_items,
                      $f5_uncompress);
  }
}

sub publish_files_tar_bytes : Test(113) {
  my $expected_num_files = {fast5 => 4,
                            fastq => 1};
  my $expected_num_items = {fast5 => [23, 8, 7, 2], # total 40
                            fastq => [2]};

  my $f5_uncompress = 0;
  my $arch_capacity = 100;
  my $arch_bytes    = 500_000;

  _do_publish_files($irods_tmp_coll, 'copy',
                    $expected_num_files, $expected_num_items,
                    $f5_uncompress, $arch_capacity, $arch_bytes);
}

sub _do_publish_files {
  my ($dest_coll, $data_mode,
      $expected_num_files, $expected_num_items,
      $f5_uncompress, $arch_capacity, $arch_bytes,
      $single_server) = @_;

  # File::Copy::copy uses open -> syswrite -> close, so we will get a
  # CLOSE event
  if (not ($data_mode eq 'copy' or $data_mode eq 'move')) {
    fail "Invalid data mode '$data_mode'";
  }

  $arch_capacity ||= 6;
  $arch_bytes    ||= 10_000_000;

  my $expt_name    = '2';
  my $device_id    = "GA10000";
  my $data_run_dir = "$data_path/$expt_name/$device_id";

  # my $tmp_dir = File::Temp->newdir(DIR => '/tmp', CLEANUP => 0)->dirname;
  my $tmp_dir            = File::Temp->newdir->dirname;
  my $tmp_output_dir     = "$tmp_dir/output";
  my $tmp_basecalled_dir = "$tmp_dir/basecalled";
  my $tmp_run_dir        = "$tmp_basecalled_dir/$expt_name/$device_id";
  make_path($tmp_output_dir);
  make_path($tmp_run_dir);

  my @f5_tmp_dirs = ("$tmp_run_dir/reads/0", "$tmp_run_dir/reads/1");
  foreach my $f5_tmp_dir (@f5_tmp_dirs) {
    make_path($f5_tmp_dir);
  }

  my $pid = fork();
  die "Failed to fork a test process" unless defined $pid;

  if ($pid == 0) {
    my $pub = WTSI::NPG::HTS::ONT::GridIONRunPublisher->new
      (arch_bytes      => $arch_bytes,
       arch_capacity   => $arch_capacity,
       arch_timeout    => 10,
       dest_collection => $dest_coll,
       device_id       => $device_id,
       experiment_name => $expt_name,
       f5_uncompress   => $f5_uncompress,
       output_dir      => $tmp_output_dir,
       session_timeout => 30,
       single_server   => $single_server,
       source_dir      => $tmp_run_dir);

    my ($num_files, $num_processed, $num_errors) = $pub->publish_files;

    exit $num_errors;
  }

  sleep 5;

  my @data_files;
  foreach my $dir ("$data_run_dir/reads/0",
                   "$data_run_dir/reads/1",
                   $data_run_dir) {
    opendir my $dh, $dir or die "Failed to opendir '$dir': $!";
    my @files = sort map { catfile($dir, $_) }
      grep { m{[.](cfg|fast5|fastq|txt)$}msx } readdir $dh;
    closedir $dh;

    push @data_files, @files;
  }

  # Simulate writing new fast5, fastq, cfg and txt files
  foreach my $file (@data_files) {
    my $tmp_file = rel2abs(abs2rel($file, $data_run_dir), $tmp_run_dir);

    if ($data_mode eq 'copy') {
      copy($file, $tmp_file) or die "Failed to copy $file: $ERRNO";
    }
    elsif ($data_mode eq 'move') {
      _move($file, $tmp_file);
    }
  }

  waitpid($pid, 0);
  cmp_ok($CHILD_ERROR, '==', 0, 'Publisher exited cleanly');

  # Check the manifests
  my $irods = WTSI::NPG::iRODS->new;
  my ($dest_objs, $dest_colls) =
    WTSI::NPG::iRODS::Collection->new($irods, $dest_coll)->get_contents(1);

  my ($tar_coll) = grep { $_->str =~ m{$device_id$}msx } @$dest_colls;

  my ($objs, $colls) = $tar_coll->get_contents;

  foreach my $format (qw[fast5 fastq]) {
    # For this data format
    my $manifest_file = sprintf '%s_%s_%s_manifest.txt',
      $expt_name, $device_id, $format;
    my $expected_manifest = catfile($tmp_output_dir, $manifest_file);

    # Check manifests exist
    ok(-e $expected_manifest, "Manifest file '$expected_manifest' exists");

    # Check they contain the correct number of entries
    my $num_tar_files = $expected_num_files->{$format};
    my $manifest = _read_manifest($expected_manifest);
    cmp_ok(scalar $manifest->tar_files, '==', $num_tar_files,
           "Manifest lists $num_tar_files tar files") or
             diag explain [$manifest->tar_files];

    # Check the ancillary files in iRODS
    my $fn = sub {
      my $obj = shift;
      my ($f) = fileparse($obj->str);
      return $f;
    };

    my @observed_ancillary = sort { $a cmp $b }
      grep { m{[.](cfg|txt)$}msx }
      map { $fn->($_) } @$objs;
    is_deeply(\@observed_ancillary, ['2_GA10000_fast5_manifest.txt',
                                     '2_GA10000_fastq_manifest.txt',
                                     'configuration.cfg',
                                     'sequencing_summary_0.txt',
                                     'sequencing_summary_1.txt'])
      or diag explain \@observed_ancillary;

    # Count the tar files created in iRODS
    my @observed_tar = sort { $a->str cmp $b->str }
      grep { $_->str =~ m{$format\S+[.]\d+[.]tar$}msx } @$objs;
    cmp_ok(scalar @observed_tar, '==', $num_tar_files,
           "Published $num_tar_files $format tar files")
      or diag explain [ map { $_->str } @observed_tar];

    my $i = 0;
    foreach my $obj (@observed_tar) {
      my $tar_path = $obj->str;
      my $filename = fileparse($tar_path);

      # Get the tar file from iRODS
      my $tar_file = $irods->get_object($tar_path,
                                        catfile($tmp_dir, $filename));
      # Check the MD5 metadata
      my @avu = $obj->find_in_metadata($FILE_MD5);
      cmp_ok(scalar @avu, '==', 1,
             "Single MD5 attribute present on '$tar_path'") or
               diag explain \@avu;
      my $md5      = $irods->md5sum($tar_file);
      my $md5_meta = $avu[0]->{value};

      is($md5_meta, $md5,
         "MD5 metadata and file checksum concur for '$tar_path'") or
           diag explain [$md5_meta, $md5];

      # Check that the tar file contains the right number of items
      my $arch = Archive::Tar->new;
      $arch->read($tar_file);
      my @tar_items = $arch->get_files;

      my $expected_num_items = $expected_num_items->{$format}[$i];
      cmp_ok(scalar @tar_items, '==', $expected_num_items,
             "Expected expected number of items present in '$tar_path'");

      # Check that the manifest describes each item of the tar file contents
      my $manifest_fail = 0;
      foreach my $tar_item (@tar_items) {
        my $item_name    = $tar_item->name;
        my $item_content = $tar_item->get_content;

        # Extract the item's record from the manifest
        my $man_item     = $manifest->get_item($item_name);

        is($man_item->tar_path, $tar_path,
           "Manifest describes tar file for '$item_name' as $tar_path") or
             $manifest_fail++;

        # Calculate the MD5 of each file contained in the tar file
        my $tar_item_md5 = Digest::MD5->new->add($item_content)->hexdigest;

        is($man_item->checksum, $tar_item_md5,
           "Manifest describes checksum for '$item_name' as $tar_item_md5") or
             $manifest_fail++;
      }

      if ($manifest_fail) {
        diag explain $manifest;
      }

      my $expected_meta =
        [{attribute => 'device_id',       value => 'GA10000'},
         {attribute => 'experiment_name', value => '2'},
         {attribute => 'type',            value => 'tar'}];

      my @filtered_meta = grep { $_->{attribute} !~ m{(md5|dcterms)}msx }
        @{$obj->metadata};

      is_deeply(\@filtered_meta, $expected_meta,
                "Expected metadata present on '$tar_path'")
        or diag explain \@filtered_meta;

      $i++;
    }
  }
}

sub _read_manifest {
  my ($path) = @_;

  my $manifest = WTSI::NPG::HTS::TarManifest->new(manifest_path => $path);
  $manifest->read_file;

  return $manifest;
}

sub _move {
  my ($source, $dest) = @_;

  my ($file_name) = fileparse($source);

  my $tmp_dir  = File::Temp->newdir->dirname;
  make_path($tmp_dir);

  my $tmp_file = catfile($tmp_dir, $file_name);

  copy($source, $tmp_file) or
    die "Failed to copy '$source' to '$tmp_file': $ERRNO";

  my $dest_path;
  if (-d $dest) {
    $dest_path = catfile($dest, $file_name);
  }
  else {
    $dest_path = $dest;
  }

  move($tmp_file, $dest_path) or
    die "Failed to move '$tmp_file' to '$dest_path': $ERRNO";
}

1;<|MERGE_RESOLUTION|>--- conflicted
+++ resolved
@@ -69,11 +69,7 @@
                     $expected_num_files, $expected_num_items);
 }
 
-<<<<<<< HEAD
-sub publish_files_single_server : Test(83) {
-=======
 sub publish_files_single_server : Test(125) {
->>>>>>> e03f8b39
   my $expected_num_files = {fast5 => 7,
                             fastq => 1};
   my $expected_num_items = {fast5 => [6, 6, 6, 6, 6, 6, 4], # total 40
@@ -89,11 +85,7 @@
                     $single_server);
 }
 
-<<<<<<< HEAD
-sub publish_files_f5_uncompress : Test(83) {
-=======
 sub publish_files_f5_uncompress : Test(125) {
->>>>>>> e03f8b39
   my $expected_num_files = {fast5 => 7,
                             fastq => 1};
   my $expected_num_items = {fast5 => [6, 6, 6, 6, 6, 6, 4], # total 40
