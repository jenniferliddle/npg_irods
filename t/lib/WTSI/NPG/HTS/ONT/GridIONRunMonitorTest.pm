--- conflicted
+++ resolved
@@ -60,7 +60,8 @@
 }
 
 sub watch_history : Test(1) {
-<<<<<<< HEAD
+ SKIP: {
+    skip 'Forking causes duplicate test method calls', 1;
   my $tmp_dir = File::Temp->newdir->dirname;
   my @tmp_dirs = splitdir($tmp_dir);
 
@@ -97,43 +98,7 @@
   is_deeply($watch_history, \@expected,
             'Watch history is correct for pre-existing directories') or
               diag explain $watch_history;
-=======
-
- SKIP: {
-    skip 'Forking causes duplicate test method calls', 1;
-
-    my $tmp_dir = File::Temp->newdir->dirname;
-    my @tmp_dirs = splitdir($tmp_dir);
-    make_path(catdir(@tmp_dirs, "expt1", "GA10000", "reads", "0"));
-    make_path(catdir(@tmp_dirs, "expt1", "GA10000", "reads", "1"));
-    make_path(catdir(@tmp_dirs, "expt2", "GA20000", "reads"));
-
-    my $monitor = WTSI::NPG::HTS::ONT::GridIONRunMonitor->new
-      (dest_collection => $irods_tmp_coll,
-       session_timeout => 20,
-       source_dir      => $tmp_dir);
-
-    local $SIG{ALRM} = sub { $monitor->monitor(0) };
-    alarm 10;
-
-    $monitor->start;
-
-    # Simulate adding further directories under an existing one. This
-    # should not cause the expt2 directory to be added to the watch
-    # history multiple times
-    foreach my $i (0 .. 9) {
-      make_path catdir(@tmp_dirs, "expt2", "GA20000", "reads", $i);
-    }
-
-    my @expected = ($tmp_dir,
-                    "$tmp_dir/expt1",
-                    "$tmp_dir/expt2");
-    my $watch_history = $monitor->watch_history;
-    is_deeply($watch_history, \@expected,
-              'Watch history is correct for pre-existing directories') or
-                diag explain $watch_history;
   }
->>>>>>> 9f26a607
 }
 
 1;